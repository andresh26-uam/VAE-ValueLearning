{
    "cells": [
        {
            "cell_type": "markdown",
            "id": "1aefdeba",
            "metadata": {
                "id": "intro-cell",
                "language": "markdown"
            },
            "source": [
<<<<<<< HEAD
                "# Learning the value systems of societies from preferences - submitted for ECAI 2025\n",
=======
                "# Learning the value systems of societies from preferences - submitted for ECAI 2025 (paper id 6755)\n",
>>>>>>> ed8008d6
                "This notebook replicates the experiments for the ECAI paper titled \"Learning the value systems of societies from preferences\". The paper presents a novel approach to learning value systems (value-based preferences) and value groundings (domain-specific value alignment measures) of a society of agents or stakeholders from examples of pairwise preferences between alternatives in a decision-making problem domain.\n",
                "\n",
                "In the paper we utilize the Apollo dataset from [https://rdrr.io/cran/apollo/man/apollo_swissRouteChoiceData.html](https://rdrr.io/cran/apollo/man/apollo_swissRouteChoiceData.html), about train choice in Switzereland. The dataset includes features such as cost, time, headway, and interchanges, which are used to model agent preferences based on values. Although it also works for sequential decision making, in the paper we focus on the non-sequential decision making use case that the Apollo Dataset is about. \n",
                "\n",
                "There are three main executables:\n",
                "- **`generate_dataset_non_sequential.py`**: Generates the dataset for the experiments.\n",
                "- **`train_vsl_non_sequential.py`**: Trains the reward models using the generated dataset. This script supports running multiple seeds in parallel.\n",
                "- **`evaluate_results.py`**: Evaluates the trained models and generates plots to visualize the results.\n",
                "\n",
                "This notebook is divided into three main sections:\n",
                "1. **Dataset Generation**: Generates the Apollo dataset.\n",
                "2. **Training**: Trains the reward models using a certain number of seeds in parallel.\n",
                "3. **Evaluation**: Evaluates the results and displays the plots directly in the notebook."
            ]
        },
        {
            "cell_type": "markdown",
            "id": "130ed26e",
            "metadata": {
                "id": "dataset-generation",
                "language": "markdown"
            },
            "source": [
                "## 1. Dataset Generation\n",
                "In this section, we generate the Apollo dataset using the `generate_dataset_one_shot_tasks.py` script. This dataset will be used for training and evaluation in subsequent steps."
            ]
        },
        {
            "cell_type": "code",
            "execution_count": null,
            "id": "dedb552f",
            "metadata": {},
            "outputs": [],
            "source": [
                "BASE_SEED = 26 # Actual seed in the paper is 26\n",
                "N_SEEDS = 5"
            ]
        },
        {
            "cell_type": "code",
            "execution_count": null,
            "id": "2f600c18",
            "metadata": {
                "id": "generate-dataset",
                "language": "python"
            },
            "outputs": [],
            "source": [
                "import os\n",
                "# Use the gentr flag to generate the information of trajectories/alternatives.\n",
                "# Use the genpf flag to generate the preferences between trajectories/alternatives.\n",
                "os.system(f'python generate_dataset_one_shot_tasks.py --environment apollo --dataset_name ecai_apollo --seed {BASE_SEED} -gentr -genpf')"
            ]
        },
        {
            "cell_type": "markdown",
            "id": "c54f3a11",
            "metadata": {
                "id": "training-section",
                "language": "markdown"
            },
            "source": [
                "## 2. Training\n",
                "In this section, we train the reward models using the `train_vsl_non_sequential.py` script. We run the training process with `N_SEEDS` different seeds in parallel."
            ]
        },
        {
            "cell_type": "code",
            "execution_count": null,
            "id": "971cb479",
            "metadata": {},
            "outputs": [],
            "source": [
<<<<<<< HEAD
                "K_tests = [1,2,3,6,9,12]\n",
=======
                "K_tests = [1,2,3,4,5,6,9,12]\n",
>>>>>>> ed8008d6
                "\n",
                "import subprocess\n",
                "# List of seeds to run in parallel\n",
                "seeds = [BASE_SEED + i for i in range(N_SEEDS)]\n",
                "\n",
                "def train_with_seed(seed, K):\n",
                "\n",
                "    # The -O option is important, as there are many costly debugging operations in the code\n",
                "    p = subprocess.Popen(f\"python -O train_vsl_non_sequential.py --dataset_name ecai_apollo -ename ecai_test_K{K}_s{seed} -s={seed} -e apollo -cf='algorithm_config_L{K}.json'\", shell=True)\n",
                "    return p\n"
            ]
        },
        {
            "cell_type": "code",
            "execution_count": null,
            "id": "3765ec8f",
            "metadata": {},
            "outputs": [],
            "source": [
                "# Run training in parallel as separate processes\n",
                "for K in K_tests:\n",
                "    # Create a separate process for each seed and K\n",
                "    processes = [train_with_seed(seed, K) for seed in seeds]\n",
                "    # Wait for all processes for the current K to finish without active waiting\n",
                "    for p in processes:\n",
                "        p.wait()\n",
                "    \n",
                "# Train will take approximately 2-6 hours for each L in a small MACBook Pro M2.\n",
                "# It is slow because it does not scale very well in the number of agents (the algorithm can be subject to more technical optimizations).\n"
            ]
        },
        {
            "cell_type": "code",
            "execution_count": null,
            "id": "304142e2",
            "metadata": {},
            "outputs": [],
            "source": [
                "# If want to run all K and seeds in parallel, you can use the following command:\n",
                "if False:\n",
                "    processes = [train_with_seed(seed, K) for seed in seeds for K in K_tests]\n",
                "    for p in processes:\n",
                "        p.wait()"
            ]
        },
        {
            "cell_type": "markdown",
            "id": "27a90499",
            "metadata": {
                "id": "evaluation-section",
                "language": "markdown"
            },
            "source": [
                "## 3. Evaluation\n",
                "In this section, we evaluate the trained models using the `evaluate_results.py` script. The evaluation will generate plots to visualize the results, and these plots will be displayed directly in the notebook."
            ]
        },
        {
            "cell_type": "code",
            "execution_count": null,
            "id": "a4c17b52",
            "metadata": {},
            "outputs": [],
            "source": [
                "import os\n",
                "\n",
                "seed = 26\n",
                "\n",
                "experiments_all_seeds_per_K = {K: ','.join([f\"ecai_test_K{k}_s{seed+i}\" for i in range(N_SEEDS)]) for k in K_tests}\n",
<<<<<<< HEAD
                "experiments_all = ','.join([f\"ecai_test_K{K}_s{seed}\" for K in K_tests for seed in seeds])"
=======
                "experiments_all = ','.join([f\"ecai_test_K{K}_s{seed}\" for K in K_tests for seed in seeds if K > 1])"
>>>>>>> ed8008d6
            ]
        },
        {
            "cell_type": "markdown",
            "id": "7282c86e",
            "metadata": {},
            "source": [
                "This will produce the tables and plots for a specific seed and maximum number of clusters. The results of each execution will be saved in the `test_results/ecai_test_s{seed}_K{K}` directory.\n",
                "Inside, there will be:\n",
                "\n",
                "- `train_set/`: The results over training set (there is no test set in this case, in other environments it might be useful). Inside there are the following folders:\n",
                "  - `explanations/`: Morris sensitivity analysis of the grounding functions.\n",
                "  - `plots/`: Plots of different kinds.\n",
                "    - `context_features/`: It shows in a graphical manner the proportional deviation from the mean of the context features affecting each decision in each cluster. (e.g. going for shopping, business, etc.)\n",
                "    - `hists_clusters.pdf`: Shows pie charts of every value system, and histograms for the representativeness achieved in each cluster.\n",
                "    - `figure_clusters.pdf`: A graphical representation of the clusters. Given the distances are not euclidean, it is not very informative, but it is useful to see how the clusters are separated visually and how well each agent is internally represented each agent (inside the circles). To better see the latter, the `hists_clusters.pdf` is more useful.\n",
                "  - `tables/`: Results that are better shown in table-form. Tables are in CSV and LaTeX format. They are represented for each single cluster assignment in the final state of the memory used during training, stating the position in the ranking (ordered first by grounding coherence, then by dunn index score).\n",
                "    - `context_features/`: These tables show the grpahical representation of the context features from before, adding the actual averages of each feature per cluster and the global ones.\n",
                "    - `general/`: These tables show general information about the assignments: number of agents per cluster, value system, Dunn index, grounding coherence, representativeness, etc.\n"
            ]
        },
        {
            "cell_type": "code",
            "execution_count": null,
            "id": "fb97dcbe",
            "metadata": {},
            "outputs": [],
            "source": [
                "for K in K_tests:\n",
                "    for seed in seeds: # (optional)\n",
                "        os.system(f\"python evaluate_results.py -ename ecai_test_K{K}_s{BASE_SEED}\")"
            ]
        },
        {
            "cell_type": "markdown",
            "id": "a86f1802",
            "metadata": {},
            "source": [
                "This calcutes the learning curves for each maximum number of clusters, aggregating the curves of the different seeds used. The results for each maximumm of clusters K are saved at `test_results/ecai_test_K{K}_s{BASE_SEED}/learning_curves/`."
            ]
        },
        {
            "cell_type": "code",
            "execution_count": null,
            "id": "b729e48e",
            "metadata": {},
            "outputs": [],
            "source": [
                "for K in K_tests:\n",
<<<<<<< HEAD
                "    os.system(f\"python evaluate_results.py -ename ecai_test_K{K}_s{BASE_SEED} --lrcfrom={experiments_all_seeds_per_K[K]}\")"
=======
                "    os.system(f\"python evaluate_results.py -ename ecai_test_K{K}_s{BASE_SEED} -lrcfrom={experiments_all_seeds_per_K[K]}\")"
>>>>>>> ed8008d6
            ]
        },
        {
            "cell_type": "markdown",
            "id": "029f3460",
            "metadata": {},
            "source": [
                "This calculates the Dunn Index curve comparing the executions with different maximum number of clusters. Each point represents number of \"predicted clusters/maximum number of clusters permitted\", and the graph shows the average Dunn Index over the number of cases each combination happened to be the final best solution in all the experiments (taking into account all the different execution seeds). The results for each maximumm of clusters K are saved at `test_results/ecai_test_s{BASE_SEED}_K{K}/di_scores/`."
            ]
        },
        {
            "cell_type": "code",
            "execution_count": null,
            "id": "d43ea7d7",
            "metadata": {
                "id": "evaluation",
                "language": "python"
            },
            "outputs": [],
            "source": [
<<<<<<< HEAD
                "os.system(f\"python evaluate_results.py -ename ecai_test_K{1}_s{BASE_SEED} --dicfrom={experiments_all}\")"
=======
                "os.system(f\"python evaluate_results.py -ename ecai_test_K{1}_s{BASE_SEED} -dicfrom={experiments_all}\")"
>>>>>>> ed8008d6
            ]
        }
    ],
    "metadata": {
        "kernelspec": {
            "display_name": ".venv",
            "language": "python",
            "name": "python3"
        },
        "language_info": {
            "codemirror_mode": {
                "name": "ipython",
                "version": 3
            },
            "file_extension": ".py",
            "mimetype": "text/x-python",
            "name": "python",
            "nbconvert_exporter": "python",
            "pygments_lexer": "ipython3",
            "version": "3.13.2"
        }
    },
    "nbformat": 4,
    "nbformat_minor": 5
}<|MERGE_RESOLUTION|>--- conflicted
+++ resolved
@@ -8,11 +8,7 @@
                 "language": "markdown"
             },
             "source": [
-<<<<<<< HEAD
-                "# Learning the value systems of societies from preferences - submitted for ECAI 2025\n",
-=======
                 "# Learning the value systems of societies from preferences - submitted for ECAI 2025 (paper id 6755)\n",
->>>>>>> ed8008d6
                 "This notebook replicates the experiments for the ECAI paper titled \"Learning the value systems of societies from preferences\". The paper presents a novel approach to learning value systems (value-based preferences) and value groundings (domain-specific value alignment measures) of a society of agents or stakeholders from examples of pairwise preferences between alternatives in a decision-making problem domain.\n",
                 "\n",
                 "In the paper we utilize the Apollo dataset from [https://rdrr.io/cran/apollo/man/apollo_swissRouteChoiceData.html](https://rdrr.io/cran/apollo/man/apollo_swissRouteChoiceData.html), about train choice in Switzereland. The dataset includes features such as cost, time, headway, and interchanges, which are used to model agent preferences based on values. Although it also works for sequential decision making, in the paper we focus on the non-sequential decision making use case that the Apollo Dataset is about. \n",
@@ -86,11 +82,7 @@
             "metadata": {},
             "outputs": [],
             "source": [
-<<<<<<< HEAD
-                "K_tests = [1,2,3,6,9,12]\n",
-=======
                 "K_tests = [1,2,3,4,5,6,9,12]\n",
->>>>>>> ed8008d6
                 "\n",
                 "import subprocess\n",
                 "# List of seeds to run in parallel\n",
@@ -160,11 +152,7 @@
                 "seed = 26\n",
                 "\n",
                 "experiments_all_seeds_per_K = {K: ','.join([f\"ecai_test_K{k}_s{seed+i}\" for i in range(N_SEEDS)]) for k in K_tests}\n",
-<<<<<<< HEAD
-                "experiments_all = ','.join([f\"ecai_test_K{K}_s{seed}\" for K in K_tests for seed in seeds])"
-=======
                 "experiments_all = ','.join([f\"ecai_test_K{K}_s{seed}\" for K in K_tests for seed in seeds if K > 1])"
->>>>>>> ed8008d6
             ]
         },
         {
@@ -214,11 +202,7 @@
             "outputs": [],
             "source": [
                 "for K in K_tests:\n",
-<<<<<<< HEAD
-                "    os.system(f\"python evaluate_results.py -ename ecai_test_K{K}_s{BASE_SEED} --lrcfrom={experiments_all_seeds_per_K[K]}\")"
-=======
                 "    os.system(f\"python evaluate_results.py -ename ecai_test_K{K}_s{BASE_SEED} -lrcfrom={experiments_all_seeds_per_K[K]}\")"
->>>>>>> ed8008d6
             ]
         },
         {
@@ -239,11 +223,7 @@
             },
             "outputs": [],
             "source": [
-<<<<<<< HEAD
-                "os.system(f\"python evaluate_results.py -ename ecai_test_K{1}_s{BASE_SEED} --dicfrom={experiments_all}\")"
-=======
                 "os.system(f\"python evaluate_results.py -ename ecai_test_K{1}_s{BASE_SEED} -dicfrom={experiments_all}\")"
->>>>>>> ed8008d6
             ]
         }
     ],
