{
"ff": {
        "name": "FireFighters-v0",
        "n_values": 2,
        "values_names": ["Proximity", "Professionalism"],
        "values_short_names": ["Prox", "Prof"],

        "K": 1,
        "L": 4,
        "horizon": 50,

        "assume_variable_horizon": false,
        "is_contextual": false,
        
        "basic_profiles": [[1.0, 0.0], [0.0,1.0]],
        "profiles_colors": [[1,0,0], [0,0,1]],
        "feature_selection": "features_one_hot",
        "initial_state_distribution": "random",
        "environment_is_stochastic": false,
        "discount": 1.0,
        "use_pmovi_expert": false,
        "default_reward_net": {
            "use_state": true,
            "use_action": true,
            "use_next_state": false,
            "use_done": false,
            "basic_layer_classes": ["nn.Linear", "nn.Linear", "nn.Linear", "nn.Linear", "ConvexAlignmentLayer"],
            "activations": ["nn.Tanh", "nn.Tanh", "nn.Tanh", "nn.Tanh", "nn.Identity"],
            "use_bias": [true, true, true, false, false],
            "hid_sizes": [50, 100, 50, 2],
            "negative_grounding_layer": false,
            "clamp_rewards": false
        },
        "reward_feature_extractor": "FeatureExtractorFromVAEnv",
        "policy_state_feature_extractor": "OneHotFeatureExtractor",
        "_options_for_feature_extractors": ["FeatureExtractorFromVAEnv", "OneHotFeatureExtractor", "ObservationMatrixFeatureExtractor"],
        "default_optimizer_kwargs": {
            "lr": 0.01,
            "weight_decay": 0.0000
        },
        "default_optimizer_class": "Soba",
        "algorithm_config": {
            "pc": {
                "reward_net": {},
                "optimizer_kwargs": {
                    "lr": 0.01,
                    "lr_grounding": 0.005,
                    "lr_value_system": 0.002,
                    "lr_lambda": 0.1,
                    "initial_lambda": 1.0,
                    "weight_decay": 0.0000
                },
                "optimizer_class": "lagrange",
                "learn_stochastic_policy": true,
                "loss_class": "lagrange",
                "loss_kwargs": {
                    "model_indifference_tolerance": 0.0,
                    "gr_apply_on_misclassified_pairs_only": false, 
                    "vs_apply_on_misclassified_pairs_only": false, 
                    "repr_apply_on_worst_clusters_only": false,
                    "conc_apply_on_worst_clusters_only": false,
                    "confident_penalty": 5.0,
                    "cluster_similarity_penalty": 0.0,
                    "label_smoothing": 0.0,
                    "lambda_decay": 5e-9},
                "_loss_class_options": ["cross_entropy_cluster", "soba", "lagrange"],
                "discount_factor_preferences": 1.0,

                "policy_approximation_method": "mce_original",
                "_policy_approximation_method_options": ["mce_original", "new_value_iteration", "use_learner_class"],

                "approximator_kwargs": {"value_iteration_tolerance": 0.0000001, "iterations": 2000},
                "use_quantified_preference": false,
                "preference_sampling_temperature": 0,
                "query_schedule": "constant",
                "train_kwargs": {
                    "max_iter": 100,
                    "trajectory_batch_size": "full",
                    "comparisons_per_agent_per_step": null,
                    "fragment_length": "horizon",
                    "mutation_prob": 0.1,
                    "mutation_scale": 0.0,
                    "max_assignment_memory": 5
                },

                "learner_policy_class": "PPO",
                "learner_policy_kwargs" : 
                {
                    "batch_size": 25,
                    "n_steps": 50,
                    "ent_coef": 0.1,
                    "learning_rate": 0.02,
                    "gamma": 1.0,
                    "gae_lambda": 0.999,
                    "clip_range": 0.05,
                    "vf_coef": 0.01,
                    "n_epochs": 5,
                    "normalize_advantage": true,
                    "tensorboard_log": "./ppo_tensorboard_expert_ff/"
                },
                
                "reward_trainer_kwargs": {
                    "epochs": 2,
                    "refining_steps_after_cluster_assignment": 2,
                    "qualitative_cluster_assignment": false,
                    "initial_refining_steps": 1,
                    "initial_exploration_rate": 0.0,
                    "batch_size": "full",
                    "inner_k_fold_validation_divisions_per_epoch": 1
                }
            }
        }
    }
    ,
"rw": {
        "name": "FixedDestRoadWorld-v0",
        "n_values": 3,
        "K": 1,
        "L": 3,
        "horizon": 50,

        "is_contextual": false,

        "assume_variable_horizon": false,
        
        "basic_profiles": [[1.0, 0.0, 0.0], [0.0,1.0, 0.0], [0.0, 0.0, 1.0]],
        "profiles_colors": [[1,0,0], [0,0,1], [0,1,0]],
        "values_names": ["Sustainability", "Comfort", "Efficiency"],
        "values_short_names": ["Sus", "Comf", "Eff"],
        "feature_selection": "only_costs",
        "feature_preprocessing": "norm",
        "environment_is_stochastic": false,
        "discount": 1.0,
        
        "default_reward_net": {
            "use_state": false,
            "use_action": false,
            "use_next_state": true,
            "use_done": false,
            "basic_layer_classes": ["ConvexLinearModule", "ConvexAlignmentLayer"],
            "activations": ["nn.Identity", "nn.Identity"],
            "use_bias": false,
            "hid_sizes": [3],
            "negative_grounding_layer": true,
            "clamp_rewards": false
        },
        "reward_feature_extractor": "FeatureExtractorFromVAEnv",
        "policy_state_feature_extractor": "OneHotFeatureExtractor",
        "_options_for_feature_extractors": ["FeatureExtractorFromVAEnv"],
        "default_optimizer_kwargs": {
            "lr": 0.001,
            "weight_decay": 0.0000
        },
        "default_optimizer_class": "Soba",
        "algorithm_config": {
            "pc": {
                "reward_net": {},
                "optimizer_kwargs": {
                    "lr": 0.01,
                    "lr_grounding": 0.015,
                    "lr_value_system": 0.01,
                    "lr_lambda": 0.005,
                    "initial_lambda": 0.5,
                    "weight_decay": 0.0000
                },
                "optimizer_class": "lagrange",
                "learn_stochastic_policy": true,
                "loss_class": "lagrange",
                "loss_kwargs": {
                    "model_indifference_tolerance": 0.0,
                    "gr_apply_on_misclassified_pairs_only": false, 
                    "vs_apply_on_misclassified_pairs_only": false, 
                    "repr_apply_on_worst_clusters_only": false,
                    "conc_apply_on_worst_clusters_only": false,
                    "confident_penalty": 0.5,
                    "cluster_similarity_penalty": 0.0,
                    "lambda_decay": 5e-9},
                "_loss_class_options": ["cross_entropy_cluster", "soba", "lagrange"],
                "discount_factor_preferences": 1.0,

                "policy_approximation_method": "mce_original",
                "_policy_approximation_method_options": ["mce_original", "new_value_iteration", "use_learner_class"],

                "approximator_kwargs": {"value_iteration_tolerance": 0.0000001, "iterations": 2000},
                "use_quantified_preference": false,
                "preference_sampling_temperature": 0,
                "query_schedule": "constant",
                "train_kwargs": {
                    "max_iter": 1,
                    "trajectory_batch_size": "full",
                    "fragment_length": "horizon",
                    "comparisons_per_agent_per_step": null,

                    "max_assignment_memory": 7
                },

                "learner_policy_class": "PPO",
                "learner_policy_kwargs" : 
                {
                    "batch_size": 25,
                    "n_steps": 50,
                    "ent_coef": 0.1,
                    "learning_rate": 0.02,
                    "gamma": 1.0,
                    "gae_lambda": 0.999,
                    "clip_range": 0.05,
                    "vf_coef": 0.01,
                    "n_epochs": 5,
                    "normalize_advantage": true,
                    "tensorboard_log": "./ppo_tensorboard_expert_rw/"
                },
                
                "reward_trainer_kwargs": {
                    "epochs": 2,
                    "refining_steps_after_cluster_assignment": 2,
                    "qualitative_cluster_assignment": false,
                    "initial_refining_steps": 5,
                    "initial_exploration_rate": 0.2,
                    "batch_size": "full",
                    "inner_k_fold_validation_divisions_per_epoch": 1
                }
            }
        }
    },
"vrw": {
        "name": "VariableDestRoadWorld-v0",
        "n_values": 3,
        "K": 1,
        "L": 3,
        "horizon": 50,

        "is_contextual": true,

        "assume_variable_horizon": false,
        
        "basic_profiles": [[1.0, 0.0, 0.0], [0.0,1.0, 0.0], [0.0, 0.0, 1.0]],
        "profiles_colors": [[1,0,0], [0,0,1], [0,1,0]],
        "values_names": ["Sustainability", "Comfort", "Efficiency"],
        "values_short_names": ["Sus", "Comf", "Eff"],
        "feature_selection": "only_costs",
        "feature_preprocessing": "norm",
        "environment_is_stochastic": false,
        "discount": 1.0,
        
        "default_reward_net": {
            "use_state": false,
            "use_action": false,
            "use_next_state": true,
            "use_done": false,
            "basic_layer_classes": ["ConvexLinearModule", "ConvexAlignmentLayer"],
            "activations": ["nn.Identity", "nn.Identity"],
            "use_bias": false,
            "hid_sizes": [3],
            "negative_grounding_layer": true,
            "clamp_rewards": false
        },
        "reward_feature_extractor": "ContextualFeatureExtractorFromVAEnv",
        "policy_state_feature_extractor": "OneHotFeatureExtractor",
        "_options_for_feature_extractors": ["FeatureExtractorFromVAEnv", "ContextualFeatureExtractorFromVAEnv"],
        "default_optimizer_kwargs": {
            "lr": 0.001,
            "weight_decay": 0.0000
        },
        "default_optimizer_class": "Adam",
        "algorithm_config": {
            "pc": {
                "reward_net": {},
                "optimizer_kwargs": {
                    "lr": 0.01,
                    "lr_grounding": 0.015,
                    "lr_value_system": 0.01,
                    "lr_lambda": 0.005,
                    "initial_lambda": 0.5,
                    "weight_decay": 0.0000
                },
                "optimizer_class": "lagrange",
                "learn_stochastic_policy": true,
                "loss_class": "lagrange",
                "loss_kwargs": {
                    "model_indifference_tolerance": 1.0,
                    "gr_apply_on_misclassified_pairs_only": false, 
                    "vs_apply_on_misclassified_pairs_only": false, 
                    "repr_apply_on_worst_clusters_only": false,
                    "conc_apply_on_worst_clusters_only": false,
                    "confident_penalty": 0.5,
                    "cluster_similarity_penalty": 0.0,
                    "lambda_decay": 5e-9},
                "_loss_class_options": ["cross_entropy_cluster", "soba", "lagrange"],
                "discount_factor_preferences": 1.0,

                "policy_approximation_method": "mce_original",
                "_policy_approximation_method_options": ["mce_original", "new_value_iteration", "use_learner_class"],

                "approximator_kwargs": {"value_iteration_tolerance": 0.0000001, "iterations": 2000},
                "use_quantified_preference": false,
                "preference_sampling_temperature": 0,
                "query_schedule": "constant",
                "train_kwargs": {
                    "max_iter": 1,
                    "trajectory_batch_size": "full",
                    "fragment_length": "horizon",
                    "comparisons_per_agent_per_step": null,

                    "max_assignment_memory": 7
                },

                "learner_policy_class": "PPO",
                "learner_policy_kwargs" : 
                {
                    "batch_size": 25,
                    "n_steps": 50,
                    "ent_coef": 0.1,
                    "learning_rate": 0.02,
                    "gamma": 1.0,
                    "gae_lambda": 0.999,
                    "clip_range": 0.05,
                    "vf_coef": 0.01,
                    "n_epochs": 5,
                    "normalize_advantage": true,
                    "tensorboard_log": "./ppo_tensorboard_expert_rw/"
                },
                
                "reward_trainer_kwargs": {
                    "epochs": 2,
                    "refining_steps_after_cluster_assignment": 2,
                    "qualitative_cluster_assignment": false,
                    "initial_refining_steps": 15,
                    "initial_exploration_rate": 0.2,
                    "batch_size": "full",
                    "inner_k_fold_validation_divisions_per_epoch": 1
                }
            }
        }
    },
"apollo": {
        "name": "RouteChoiceEnvironmentApolloComfort-v0",
        "n_values": 3,
        "K": 1,
        "L": 9,
        "horizon": 2,

        "is_contextual": false,

        "assume_variable_horizon": false,
        
        "basic_profiles": [[1.0, 0.0, 0.0], [0.0,1.0, 0.0], [0.0, 0.0, 1.0]],
        "profiles_colors": [[1,0,0], [0,0,1], [0,1,0]],
        "values_names": ["Efficiency", "Cost", "Comfort"],
        "values_short_names": ["Eff", "Cost", "Comf"],
        "environment_is_stochastic": false,
        "discount": 1.0,
        
        "default_reward_net": {
            "use_state": true,
            "use_action": false,
            "use_next_state": false,
            "use_done": false,
            "basic_layer_classes": ["nn.Linear", "nn.Linear",  "nn.Linear", "nn.Linear", "ConvexAlignmentLayer"],
            "activations": ["nn.Tanh", "nn.Tanh", "nn.Tanh", "nn.Softplus", "nn.Identity"],
            "use_bias": [true, true, true, true, false],
            "hid_sizes": [16,24,16,3],
            "negative_grounding_layer": true,
            "clamp_rewards": false
        },
        "reward_feature_extractor": "FeatureExtractorFromVAEnv",
        "policy_state_feature_extractor": "OneHotFeatureExtractor",
        "_options_for_feature_extractors": ["FeatureExtractorFromVAEnv"],
        "default_optimizer_kwargs": {
            "lr": 0.003,
            "weight_decay": 0.0000
        },
        "default_optimizer_class": "Adam",
        "algorithm_config": {
            "pc": {
                "reward_net": {},
                "optimizer_kwargs": {
                    "lr": 0.01,
                    "lr_grounding": 0.005,
<<<<<<< HEAD
                    "lr_value_system": 0.015,
=======
                    "lr_value_system": 0.02,
>>>>>>> ed8008d6
                    "lr_lambda": 0.005,
                    "initial_lambda": 0.01,
                    "lambda_decay": 0.0001,
                    "weight_decay": 0.0000
                },
                "optimizer_class": "lagrange",
                "learn_stochastic_policy": true,
                "loss_class": "lagrange",
                "loss_kwargs": {
                    "model_indifference_tolerance": 1.0,
                    "gr_apply_on_misclassified_pairs_only": false, 
                    "vs_apply_on_misclassified_pairs_only": false, 
                    "repr_apply_on_worst_clusters_only": false,
                    "conc_apply_on_worst_clusters_only": true,
                    "confident_penalty": 5.0,
                    "label_smoothing": 0.0,
                    "cluster_similarity_penalty": 1.0
                },
                "_loss_class_options": ["cross_entropy_cluster", "soba", "lagrange"],
                "discount_factor_preferences": 1.0,

                "policy_approximation_method": "mce_original",
                "_policy_approximation_method_options": ["mce_original", "new_value_iteration", "use_learner_class"],

                "approximator_kwargs": {"value_iteration_tolerance": 0.0000001, "iterations": 2000},
                "use_quantified_preference": false,
                "preference_sampling_temperature": 0,
                "query_schedule": "constant",
                "train_kwargs": {
                    "max_iter": 350,
                    "trajectory_batch_size": "full",
                    "fragment_length": "horizon",
                    "comparisons_per_agent_per_step": null,
                    "mutation_prob": 0.1,
<<<<<<< HEAD
                    "mutation_scale": 0.1,
                    "max_assignment_memory": 6
=======
                    "mutation_scale": 0.3,
                    "max_assignment_memory": 5
>>>>>>> ed8008d6
                },

                "learner_policy_class": "PPO",
                "learner_policy_kwargs" : 
                {
                    "batch_size": 25,
                    "n_steps": 50,
                    "ent_coef": 0.1,
                    "learning_rate": 0.02,
                    "gamma": 1.0,
                    "gae_lambda": 0.999,
                    "clip_range": 0.05,
                    "vf_coef": 0.01,
                    "n_epochs": 5,
                    "normalize_advantage": true,
                    "tensorboard_log": "./ppo_tensorboard_expert_ff/"
                },
                
                "reward_trainer_kwargs": {
                    "epochs": 4,
                    "refining_steps_after_cluster_assignment": 4,
                    "qualitative_cluster_assignment": false,
<<<<<<< HEAD
                    "initial_refining_steps": 10,
                    "initial_exploration_rate": 0.4,
=======
                    "initial_refining_steps": 16,
                    "initial_exploration_rate": 0.2,
>>>>>>> ed8008d6
                    "batch_size": "full",
                    "inner_k_fold_validation_divisions_per_epoch": null
                }
            }
        }
    }
    
}<|MERGE_RESOLUTION|>--- conflicted
+++ resolved
@@ -376,11 +376,7 @@
                 "optimizer_kwargs": {
                     "lr": 0.01,
                     "lr_grounding": 0.005,
-<<<<<<< HEAD
-                    "lr_value_system": 0.015,
-=======
                     "lr_value_system": 0.02,
->>>>>>> ed8008d6
                     "lr_lambda": 0.005,
                     "initial_lambda": 0.01,
                     "lambda_decay": 0.0001,
@@ -415,13 +411,8 @@
                     "fragment_length": "horizon",
                     "comparisons_per_agent_per_step": null,
                     "mutation_prob": 0.1,
-<<<<<<< HEAD
-                    "mutation_scale": 0.1,
-                    "max_assignment_memory": 6
-=======
                     "mutation_scale": 0.3,
                     "max_assignment_memory": 5
->>>>>>> ed8008d6
                 },
 
                 "learner_policy_class": "PPO",
@@ -444,13 +435,8 @@
                     "epochs": 4,
                     "refining_steps_after_cluster_assignment": 4,
                     "qualitative_cluster_assignment": false,
-<<<<<<< HEAD
-                    "initial_refining_steps": 10,
-                    "initial_exploration_rate": 0.4,
-=======
                     "initial_refining_steps": 16,
                     "initial_exploration_rate": 0.2,
->>>>>>> ed8008d6
                     "batch_size": "full",
                     "inner_k_fold_validation_divisions_per_epoch": null
                 }
